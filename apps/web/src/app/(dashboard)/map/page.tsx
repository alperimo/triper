--- conflicted
+++ resolved
@@ -469,13 +469,8 @@
       {/* Click-to-add hint - Show at bottom center when no pending pin */}
       {!pendingPin && (
         <div className="absolute bottom-8 left-1/2 -translate-x-1/2 z-20 pointer-events-none">
-<<<<<<< HEAD
           <div className="rounded-full border border-white/40 bg-white/80 px-5 py-3 text-sm font-medium text-gray-600 shadow-[var(--shadow-soft)] backdrop-blur">
             💡 Tap the map or search to drop your first waypoint
-=======
-          <div className="bg-secondary/50 backdrop-blur-sm text-gray-700 px-4 py-2 rounded-full text-sm shadow-md border border-gray-200/50">
-            Click anywhere on the map to add a location
->>>>>>> 2733e0d3
           </div>
         </div>
       )}
